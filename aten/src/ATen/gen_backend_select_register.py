--- conflicted
+++ resolved
@@ -35,7 +35,6 @@
             if 'overload_name' in option and option['overload_name'] != '':
                 name = "{0}_{1}".format(name, option['overload_name'])
 
-<<<<<<< HEAD
             if "arguments" in option and TOUtils.check_if_factory_method(option["arguments"]):
                 func_reg = FUNCTION_REGISTRATION.substitute(schema_string=option['schema_string'],
                                                             function_name=name)
@@ -45,18 +44,9 @@
                 else:
                     dispatch_key_args = "dtype.value_or(ScalarType::Float), layout.value_or(kStrided), device.value_or(kCPU)"
                 method_def = FUNCTION_DEFINITION.substitute(function_name=name,
-                                                            method_formals=option['method_formals'],
+                                                            method_formals=option['formals_with_defaults'],
                                                             name=option['name'],
                                                             dispatch_key_args=dispatch_key_args,
-=======
-            if any("dynamic_type" in a and a["dynamic_type"] == "TensorOptions" for a in option["arguments"]):
-                func_reg = FUNCTION_REGISTRATION.substitute(schema_string=option['schema_string'],
-                                                            function_name=name)
-
-                method_def = FUNCTION_DEFINITION.substitute(function_name=name,
-                                                            method_formals=option['formals_with_defaults'],
-                                                            name=option['name'],
->>>>>>> 517efa45
                                                             overload_name=option['overload_name'],
                                                             formals_types=option['formals_types_with_return'],
                                                             type_method_actuals=option['type_method_actuals'])
