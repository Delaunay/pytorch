#include <cmath>
#include <type_traits>
#include <ATen/Config.h>
#include <ATen/Dispatch.h>
#include <ATen/CPUGenerator.h>
#include <ATen/Utils.h>
#include <ATen/Generator.h>
#include <ATen/Parallel.h>

#include <ATen/cpu/vml.h>
#include <ATen/cpu/vec256/vec256.h>
#include <ATen/cpu/vec256/functional.h>

#include <ATen/native/Distributions.h>
#include <ATen/native/TensorIterator.h>
#include <ATen/native/UnaryOps.h>

#include <ATen/native/cpu/Loops.h>
#include <ATen/native/cpu/zmath.h>
#include <ATen/native/Math.h>
#include <ATen/core/DistributionsHelper.h>
#include <ATen/native/cpu/DistributionTemplates.h>

#if AT_MKL_ENABLED()
#include <mkl.h>
#endif

namespace at { namespace native {
namespace {

using namespace vec256;

static void sigmoid_kernel(TensorIterator& iter) {
  AT_DISPATCH_FLOATING_AND_COMPLEX_TYPES(iter.dtype(), "sigmoid_cpu", [&]() {
    cpu_kernel_vec(
        iter,
        [=](scalar_t a) -> scalar_t { return ((scalar_t)(1) / ((scalar_t)(1) + std::exp((-a)))); },
        [=](Vec256<scalar_t> a) {
          a = Vec256<scalar_t>((scalar_t)(0)) - a;
          a = a.exp();
          a = Vec256<scalar_t>((scalar_t)(1)) + a;
          a = a.reciprocal();
          return a;
        });
  });
}

template<typename T>
T abs_impl(T v) {
  return std::abs(v);
}
template<>
uint8_t abs_impl(uint8_t v) {
  return v;
}

static void abs_kernel(TensorIterator& iter) {
  AT_DISPATCH_ALL_TYPES_AND_COMPLEX(iter.dtype(), "abs_cpu", [&]() {
    cpu_kernel_vec(
        iter,
        [=](scalar_t a) -> scalar_t { return abs_impl(a); },
        [=](Vec256<scalar_t> a) { return a.abs(); });
  });
}

static void angle_kernel(TensorIterator& iter) {
  AT_DISPATCH_ALL_TYPES_AND_COMPLEX(iter.dtype(), "angle_cpu", [&]() {
    cpu_kernel_vec(
        iter,
        [=](scalar_t a) -> scalar_t { return angle_impl(a); },
        [=](Vec256<scalar_t> a) { return a.angle(); });
  });
}

static void real_kernel(TensorIterator& iter) {
  AT_DISPATCH_ALL_TYPES_AND_COMPLEX(iter.dtype(), "real_cpu", [&]() {
    cpu_kernel_vec(
        iter,
        [=](scalar_t a) -> scalar_t { return real_impl(a); },
        [=](Vec256<scalar_t> a) { return a.real(); });
  });
}

static void imag_kernel(TensorIterator& iter) {
  AT_DISPATCH_ALL_TYPES_AND_COMPLEX(iter.dtype(), "imag_cpu", [&]() {
    cpu_kernel_vec(
        iter,
        [=](scalar_t a) -> scalar_t { return imag_impl(a); },
        [=](Vec256<scalar_t> a) { return a.imag(); });
  });
}

static void conj_kernel(TensorIterator& iter) {
  AT_DISPATCH_ALL_TYPES_AND_COMPLEX(iter.dtype(), "conj_cpu", [&]() {
    cpu_kernel_vec(
        iter,
        [=](scalar_t a) -> scalar_t { return conj_impl(a); },
        [=](Vec256<scalar_t> a) { return a.conj(); });
  });
}

static void bitwise_not_kernel(TensorIterator& iter) {
  if (iter.dtype() == ScalarType::Bool) {
    // Boolean type does not work with ~ (bitwise NOT) in C++. bitwise_not wraps this operation for both Boolean and
    // integral types.
    cpu_kernel(
          iter,
          [](bool a) {
            return !a;
          });
  } else {
    AT_DISPATCH_INTEGRAL_TYPES(iter.dtype(), "bitwise_not_cpu", [&]() {
      cpu_kernel(
          iter,
          [](scalar_t a) -> scalar_t {
            return ~a;
      });
    });
  }
}

static void frac_kernel(TensorIterator& iter) {
  AT_DISPATCH_FLOATING_TYPES(iter.dtype(), "frac_cpu", [&]() {
    cpu_kernel_vec(
        iter,
        [=](scalar_t a) -> scalar_t { return a - std::trunc(a); },
        [=](Vec256<scalar_t> a) { return a.frac(); });
  });
}

static void logical_not_kernel(TensorIterator& iter) {
  AT_DISPATCH_ALL_TYPES_AND2(kBool, kHalf, iter.dtype(1), "logical_not_cpu", [&]() {
    using self_t = scalar_t;
    AT_DISPATCH_ALL_TYPES_AND2(kBool, kHalf, iter.dtype(0), "logical_not_cpu", [&]() {
      cpu_kernel(iter, [](self_t a) -> scalar_t { return static_cast<scalar_t>(!a); });
    });
  });
}

static void reciprocal_kernel(TensorIterator& iter) {
  AT_DISPATCH_FLOATING_AND_COMPLEX_TYPES(iter.dtype(), "reciprocal_cpu", [&]() {
    cpu_kernel_vec(
        iter,
        [=](scalar_t a) -> scalar_t { return decltype(a)(1.0) / a; },
        [=](Vec256<scalar_t> a) { return a.reciprocal(); });
  });
}

static void neg_kernel(TensorIterator& iter) {
  AT_DISPATCH_ALL_TYPES_AND_COMPLEX(iter.dtype(), "neg_cpu", [&]() {
    cpu_kernel_vec(
        iter,
        [=](scalar_t a) -> scalar_t { return -a; },
        [=](Vec256<scalar_t> a) { return a.neg(); });
  });
}

static void sign_kernel(TensorIterator& iter){
  if(iter.dtype() == ScalarType::Bool){
      cpu_kernel(iter, [=](bool x) -> bool { return x; });
  } else {
    AT_DISPATCH_ALL_TYPES_AND(ScalarType::Half, iter.dtype(), "sign_cpu", [&]() {
        auto zero_vec = Vec256<scalar_t>((scalar_t)(0));
        auto one_vec = Vec256<scalar_t>((scalar_t)(1));

        cpu_kernel_vec(
            iter,
            [=](scalar_t a) -> scalar_t { return (0 < a) - (a < 0); },
            [=](Vec256<scalar_t> self_vec){

                // Comparision operators returns bitmask.
                auto left = Vec256<scalar_t>::blendv(zero_vec, one_vec, zero_vec < self_vec);
                auto right = Vec256<scalar_t>::blendv(zero_vec, one_vec, self_vec < zero_vec);

                return left - right;
            });
    });
  }
}

static void sinh_kernel(TensorIterator& iter) {
  AT_DISPATCH_FLOATING_AND_COMPLEX_TYPES(iter.dtype(), "sinh_cpu", [&]() {
    cpu_kernel(
        iter,
        [=](scalar_t a) -> scalar_t { return std::sinh(a); });
  });
}

static void cosh_kernel(TensorIterator& iter) {
  AT_DISPATCH_FLOATING_AND_COMPLEX_TYPES(iter.dtype(), "cosh_cpu", [&]() {
    cpu_kernel(
        iter,
        [=](scalar_t a) -> scalar_t { return std::cosh(a); });
  });
}

static void digamma_kernel(TensorIterator& iter) {
  AT_DISPATCH_FLOATING_TYPES(iter.dtype(), "digamma", [&]() {
    cpu_kernel(
        iter,
        [=](scalar_t a) -> scalar_t { return calc_digamma(a); });
  });
}

static void trigamma_kernel(TensorIterator& iter) {
  AT_DISPATCH_FLOATING_TYPES(iter.dtype(), "trigamma", [&]() {
    cpu_kernel(
        iter,
        [=](scalar_t a) -> scalar_t { return trigamma(a); });
  });
}

static void polygamma_kernel(TensorIterator& iter, int64_t n) {
  switch (n) {
    case 0: digamma_kernel(iter); break;
    case 1: trigamma_kernel(iter); break;
    default: TORCH_CHECK(false, "polygamma(n,x) is not implemented for n>=2, but was ", n);
  }
}

static void clamp_kernel(TensorIterator& iter, Scalar min_scalar, Scalar max_scalar) {
  AT_DISPATCH_ALL_TYPES_AND_COMPLEX(iter.dtype(), "clamp_cpu", [&]() {
    ztype<scalar_t>::value_t (*zabs_)(scalar_t) = zabs;
    auto min = min_scalar.to<scalar_t>();
    auto max = max_scalar.to<scalar_t>();
    auto min_vec = Vec256<scalar_t>(min);
    auto max_vec = Vec256<scalar_t>(max);
    cpu_kernel_vec(iter,
     [=](scalar_t a) -> scalar_t { return zabs_(a) < zabs_(min) ? min : (zabs_(a) > zabs_(max) ? max : a); },
     [=](Vec256<scalar_t> a) { return vec256::clamp(a, min_vec, max_vec); });
  });
}

static void clamp_max_kernel(TensorIterator& iter, Scalar max_scalar) {
  AT_DISPATCH_ALL_TYPES_AND_COMPLEX(iter.dtype(), "clamp_max_cpu", [&]() {
    ztype<scalar_t>::value_t (*zabs_)(scalar_t) = zabs;
    auto max = max_scalar.to<scalar_t>();
    auto max_vec = Vec256<scalar_t>(max);
    cpu_kernel_vec(iter,
     [=](scalar_t a) -> scalar_t { return zabs_(a) > zabs_(max) ? max : a; },
     [=](Vec256<scalar_t> a) { return vec256::clamp_max(a, max_vec); });
  });
}

static void clamp_min_kernel(TensorIterator& iter, Scalar min_scalar) {
  AT_DISPATCH_ALL_TYPES_AND_COMPLEX(iter.dtype(), "clamp_min_cpu", [&]() {
    ztype<scalar_t>::value_t (*zabs_)(scalar_t) = zabs;
    auto min = min_scalar.to<scalar_t>();
    auto min_vec = Vec256<scalar_t>(min);
    cpu_kernel_vec(iter,
     [=](scalar_t a) -> scalar_t { return zabs_(a) < zabs_(min) ? min : a; },
     [=](Vec256<scalar_t> a) { return vec256::clamp_min(a, min_vec); });
  });
}

static void cauchy_kernel(TensorIterator& iter, double median, double sigma, Generator* gen) {
  CPUGenerator* generator = get_generator_or_default<CPUGenerator>(gen, detail::getDefaultCPUGenerator());
  templates::cauchy_kernel(iter, median, sigma, generator);
}

#if !AT_MKL_ENABLED()
void bernoulli_mkl_kernel(Tensor &output, const double p, Generator* gen) {
  // Use AT_ASSERTM because this should never be reached, and AT_ASSERTM tells
  // users to report this as a bug.
  AT_ASSERTM(false, "ATen not compiled with MKL");
}
#else
void bernoulli_mkl_kernel(Tensor &self, const double p, Generator* gen) {
  CPUGenerator* generator = get_generator_or_default<CPUGenerator>(gen, detail::getDefaultCPUGenerator());
  int64_t seed;
  {
    // See Note [Acquire lock when using random generators]
    std::lock_guard<std::mutex> lock(generator->mutex_);
    seed = generator->random();
  }
  int64_t n = self.numel();
  bool contig = self.is_contiguous();

  AT_DISPATCH_ALL_TYPES_AND(at::ScalarType::Bool, self.scalar_type(), "bernoulli_scalar_cpu_", [&] {
    at::Tensor tmp_int_tensor;
    if (std::is_same<scalar_t, int>::value && contig) {
      tmp_int_tensor = self;
    } else {
      tmp_int_tensor = at::empty(self.sizes(), self.options().dtype(at::kInt));
    }

    scalar_t *self_ptr = self.data_ptr<scalar_t>();
    int *sample_int_ptr = tmp_int_tensor.data_ptr<int>();

    auto sample = [&](int64_t begin, int64_t end) {
      int64_t len = end - begin;
      if (len > 0) {
        VSLStreamStatePtr stream;
        vslNewStream(&stream, VSL_BRNG_MCG31, seed);
        vslSkipAheadStream(stream, begin);
        viRngBernoulli(VSL_RNG_METHOD_BERNOULLI_ICDF, stream, len,
          sample_int_ptr + begin, p);
        vslDeleteStream(&stream);

        // vectorized copy if using buffer and contiguous, i.e., being non-int
        // type and contiguous
        if (!std::is_same<scalar_t, int>::value && contig) {
          scalar_t *self_seg = self_ptr + begin;
          int* tmp_seg = sample_int_ptr + begin;
          at::vec256::convert<int, scalar_t>(tmp_seg, self_seg, len);
        }
      }
    };

    parallel_for(0, n, /* grain_size= */ 800, sample);

    // copy_ if using buffer and non contiguous
    if (!contig) {
      self.copy_(tmp_int_tensor);
    }
  });
}
#endif

static void exponential_kernel(TensorIterator& iter, double lambda, Generator* gen) {
  AT_DISPATCH_FLOATING_TYPES(iter.dtype(), "exponential_cpu", [&]() {
    CPUGenerator* generator = get_generator_or_default<CPUGenerator>(gen, detail::getDefaultCPUGenerator());
    std::lock_guard<std::mutex> lock(generator->mutex_);
    at::exponential_distribution<double> exponential(lambda);
    cpu_serial_kernel(iter, [&exponential, generator]() -> scalar_t {
      return static_cast<scalar_t>(exponential(generator));
    });
  });
}

static void geometric_kernel(TensorIterator& iter, double p, Generator* gen) {
  AT_DISPATCH_FLOATING_TYPES(iter.dtype(), "geometric_cpu", [&]() {
    CPUGenerator* generator = get_generator_or_default<CPUGenerator>(gen, detail::getDefaultCPUGenerator());
    std::lock_guard<std::mutex> lock(generator->mutex_);
    cpu_serial_kernel(iter, [p, generator]() -> scalar_t {
      at::geometric_distribution<double> geometric(p);
      return (scalar_t)geometric(generator);
    });
  });
}

static void log_normal_kernel(TensorIterator& iter, double mean, double std, Generator* gen) {
  AT_DISPATCH_FLOATING_TYPES(iter.dtype(), "log_normal_cpu", [&]() {
    CPUGenerator* generator = get_generator_or_default<CPUGenerator>(gen, detail::getDefaultCPUGenerator());
    std::lock_guard<std::mutex> lock(generator->mutex_);
    cpu_serial_kernel(iter, [mean, std, generator]() -> scalar_t {
      at::lognormal_distribution<double> logNormal(mean, std);
      return (scalar_t)logNormal(generator);
    });
  });
}

<<<<<<< HEAD
static void random_from_to_kernel(TensorIterator& iter, uint64_t range, int64_t base, Generator* gen) {
  AT_DISPATCH_ALL_TYPES_AND(at::ScalarType::Bool, iter.dtype(), "random_from_to_cpu", [&] {
    CPUGenerator* generator = get_generator_or_default<CPUGenerator>(gen, detail::getDefaultCPUGenerator());
    std::lock_guard<std::mutex> lock(generator->mutex_);
    if ((
      std::is_same<scalar_t, int64_t>::value ||
      std::is_same<scalar_t, double>::value ||
      std::is_same<scalar_t, float>::value) && range >= 1ULL << 32)
    {
      cpu_serial_kernel(iter, [range, base, generator]() -> scalar_t {
        return static_cast<scalar_t>(static_cast<int64_t>((generator->random64() % range) + base));
      });
    } else {
      cpu_serial_kernel(iter, [range, base, generator]() -> scalar_t {
        return static_cast<scalar_t>(static_cast<int64_t>((generator->random() % range) + base));
      });
    }
  });
}

static void random_kernel(TensorIterator& iter, Generator* gen) {
  CPUGenerator* generator = get_generator_or_default<CPUGenerator>(gen, detail::getDefaultCPUGenerator());
  std::lock_guard<std::mutex> lock(generator->mutex_);
  if (isFloatingType(iter.dtype())) {
    AT_DISPATCH_FLOATING_TYPES_AND2(at::ScalarType::Half, at::ScalarType::BFloat16, iter.dtype(), "random_cpu", [&] {
      if (std::is_same<scalar_t, double>::value) {
        cpu_serial_kernel(iter, [generator]() -> scalar_t {
          return generator->random64() % static_cast<uint64_t>((1ULL << std::numeric_limits<scalar_t>::digits) + 1);
        });
      } else {
        cpu_serial_kernel(iter, [generator]() -> scalar_t {
          return generator->random() % static_cast<uint64_t>((1ULL << std::numeric_limits<scalar_t>::digits) + 1);
        });
      }
    });
  } else if (isIntegralType(iter.dtype(), /*includeBool=*/true)) {
    AT_DISPATCH_INTEGRAL_TYPES_AND(at::ScalarType::Bool, iter.dtype(), "random_cpu", [&] {
      if (std::is_same<scalar_t, int64_t>::value) {
        cpu_serial_kernel(iter, [generator]() -> scalar_t {
          return generator->random64() % (static_cast<uint64_t>(std::numeric_limits<scalar_t>::max()) + 1);
        });
      } else if (std::is_same<scalar_t, bool>::value) {
        cpu_serial_kernel(iter, [generator]() -> scalar_t {
          return generator->random() & 1;
        });
      } else {
        cpu_serial_kernel(iter, [generator]() -> scalar_t {
          return generator->random() % (static_cast<uint64_t>(std::numeric_limits<scalar_t>::max()) + 1);
        });
      }
    });
  }
}

// This is the special kernel to handle single specific case:
// from(inclusive) = std::numeric_limits<int64_t>::lowest()
// to(exclusive) = None (= std::numeric_limits<int64_t>::max() + 1)
static void random_full_64_range_kernel(TensorIterator& iter, Generator* gen) {
  AT_DISPATCH_ALL_TYPES_AND(at::ScalarType::Bool, iter.dtype(), "random64_cpu", [&] {
    CPUGenerator* generator = get_generator_or_default<CPUGenerator>(gen, detail::getDefaultCPUGenerator());
    std::lock_guard<std::mutex> lock(generator->mutex_);
    if (std::is_same<scalar_t, int64_t>::value ||
        std::is_same<scalar_t, double>::value ||
        std::is_same<scalar_t, float>::value) {
      cpu_serial_kernel(iter, [generator]() -> scalar_t {
        return generator->random64(); // use all 64 bits
      });
    } else if (std::is_same<scalar_t, bool>::value) {
      cpu_serial_kernel(iter, [generator]() -> scalar_t {
        return generator->random() & 1; // use the lowest bit
      });
    } else {
      cpu_serial_kernel(iter, [generator]() -> scalar_t {
        return generator->random(); // use 32/16/8 bits
      });
    }
  });
}

=======
#ifdef __AVX2__
#include <ATen/native/cpu/avx_mathfun.h>

static void normal_fill_16_AVX2(float *data,
                         const __m256* two_pi,
                         const __m256* one,
                         const __m256* minus_two,
                         const __m256* mean,
                         const __m256* std_v) {
  const __m256 u1 = _mm256_sub_ps(*one, _mm256_loadu_ps(data));
  const __m256 u2 = _mm256_loadu_ps(data + 8);
  // sincos256_ps and log256_ps are from avx_mathfun.h
  const __m256 radius = _mm256_sqrt_ps(_mm256_mul_ps(*minus_two, log256_ps(u1)));
  const __m256 theta = _mm256_mul_ps(*two_pi, u2);
  __m256 sintheta, costheta;
  sincos256_ps(theta, &sintheta, &costheta);
  const __m256 n1 = _mm256_mul_ps(radius, costheta);
  const __m256 n2 = _mm256_mul_ps(radius, sintheta);
  _mm256_storeu_ps(data, _mm256_fmadd_ps(n1, *std_v, *mean));
  _mm256_storeu_ps(data + 8, _mm256_fmadd_ps(n2, *std_v, *mean));
}

void normal_fill_AVX2(Tensor& self, const float mean, const float std, Generator* gen) {
  float *data = self.data_ptr<float>();
  auto size = self.numel();
  CPUGenerator* generator = get_generator_or_default<CPUGenerator>(gen, detail::getDefaultCPUGenerator());
  std::lock_guard<std::mutex> lock(generator->mutex_);
  for (int64_t i = 0; i < size; ++i) {
    at::uniform_real_distribution<float> uniform(0, 1);
    data[i] = uniform(generator);
  }
   const __m256 two_pi = _mm256_set1_ps(2.0f * M_PI);
  const __m256 one = _mm256_set1_ps(1.0f);
  const __m256 minus_two = _mm256_set1_ps(-2.0f);
  const __m256 mean_v = _mm256_set1_ps(mean);
  const __m256 std_v = _mm256_set1_ps(std);

  for (int64_t i = 0; i < size - 15; i += 16) {
    normal_fill_16_AVX2(data + i, &two_pi, &one, &minus_two, &mean_v, &std_v);
  }

  if (size % 16 != 0) {
    // Recompute the last 16 values.
    data = data + size - 16;
    for (int64_t i = 0; i < 16; ++i) {
      at::uniform_real_distribution<float> uniform(0, 1);
      data[i] = uniform(generator);
    }
    normal_fill_16_AVX2(data, &two_pi, &one, &minus_two, &mean_v, &std_v);
  }
}
#endif

template <typename scalar_t>
static void normal_fill_16(scalar_t *data, const scalar_t mean, const scalar_t std) {
  for (int j = 0; j < 8; ++j) {
    const scalar_t u1 = 1 - data[j]; // [0, 1) -> (0, 1] for log.
    const scalar_t u2 = data[j + 8];
    const scalar_t radius = std::sqrt(-2 * std::log(u1));
    const scalar_t theta = 2.0f * M_PI * u2;
    data[j] = radius * std::cos(theta) * std + mean;
    data[j + 8] = radius * std::sin(theta) * std + mean;
  }
}

template <typename scalar_t>
void normal_fill(Tensor& self, const scalar_t mean, const scalar_t std, Generator* gen) {
  scalar_t *data = self.data_ptr<scalar_t>();
  auto size = self.numel();
  CPUGenerator* generator = get_generator_or_default<CPUGenerator>(gen, detail::getDefaultCPUGenerator());
  std::lock_guard<std::mutex> lock(generator->mutex_);
  for (int64_t i = 0; i < size; ++i) {
    at::uniform_real_distribution<scalar_t> uniform(0, 1);
    data[i] = uniform(generator);
  }

  for (int64_t i = 0; i < size - 15; i += 16) {
    normal_fill_16<scalar_t>(data + i, mean, std);
  }
  if (size % 16 != 0) {
    // Recompute the last 16 values.
    data = data + size - 16;
    for (int64_t i = 0; i < 16; ++i) {
      at::uniform_real_distribution<scalar_t> uniform(0, 1);
      data[i] = uniform(generator);
    }
    normal_fill_16<scalar_t>(data, mean, std);
  }
}

void normal_kernel(Tensor& self, double mean, double std, Generator* gen) {
  auto size = self.numel();
  if (self.scalar_type() == ScalarType::Float && size >= 16 && self.is_contiguous()) {
#ifdef __AVX2__
    normal_fill_AVX2(self, static_cast<float>(mean), static_cast<float>(std), gen);
#else
    normal_fill(self, static_cast<float>(mean), static_cast<float>(std), gen);
#endif
  } else {
    AT_DISPATCH_FLOATING_TYPES(self.scalar_type(), "norma_cpu", [&] {
      if (size >= 16 && self.is_contiguous()) {
        normal_fill<scalar_t>(self, static_cast<scalar_t>(mean), static_cast<scalar_t>(std), gen);
      } else {
        auto iter = TensorIterator::nullary_op(self);
        CPUGenerator* generator = get_generator_or_default<CPUGenerator>(gen, detail::getDefaultCPUGenerator());
        std::lock_guard<std::mutex> lock(generator->mutex_);
        cpu_serial_kernel(iter, [mean, std, generator]() -> scalar_t {
          at::normal_distribution<double> normal(mean, std);
          return (scalar_t)normal(generator);
        });
      }
    });
  }
}

>>>>>>> 8195961f
static void rsqrt_kernel(TensorIterator& iter) {
  AT_DISPATCH_FLOATING_AND_COMPLEX_TYPES(iter.dtype(), "rsqrt_cpu", [&] {
    cpu_kernel_vec(
        iter,
        [=](scalar_t a) -> scalar_t {
          return ((scalar_t)1) / std::sqrt(a);
        },
        [=](Vec256<scalar_t> a) { return a.rsqrt(); });
  });
}

// TODO: Disable cont. branch to test more risky code

#define IMPLEMENT_FLOAT_KERNEL(dispatchtypes, op)                             \
  static void op##_kernel(TensorIterator& iter) {                             \
    TORCH_INTERNAL_ASSERT(iter.ntensors() == 2);                              \
    AT_DISPATCH_FLOATING_TYPES(iter.dtype(), op##_vml_cpu, [&]() {            \
      iter.serial_for_each(                                                   \
          [&](char** data_, const int64_t* strides, int64_t n) { \
            scalar_t* out_data = reinterpret_cast<scalar_t*>(data_[0]);       \
            scalar_t* in_data = reinterpret_cast<scalar_t*>(data_[1]);        \
            int64_t out_stride = strides[0] / sizeof(scalar_t);               \
            int64_t in_stride = strides[1] / sizeof(scalar_t);                \
            if (out_stride == 1 && in_stride == 1) {                          \
              vml::v##op(out_data, in_data, n);                               \
            } else {                                                          \
              static constexpr int64_t WIDTH = 131072 / sizeof(scalar_t);     \
              for (int64_t i = 0; i < n; i += WIDTH) {                        \
                scalar_t buffer[WIDTH];                                       \
                int64_t width = WIDTH;                                        \
                width = std::min(width, n - i);                               \
                for (int64_t j = 0; j < width; j++)                           \
                  buffer[j] = in_data[in_stride * (i + j)];                   \
                vml::v##op(buffer, buffer, width);                            \
                for (int64_t j = 0; j < width; j++)                           \
                  out_data[out_stride * (i + j)] = buffer[j];                 \
              }                                                               \
            }                                                                 \
          },                                                                  \
          {0, iter.numel()});                                                 \
    });                                                                       \
  }                                                                           \
  REGISTER_DISPATCH(op##_stub, &op##_kernel)

#define IMPLEMENT_COMPLEX_KERNEL(dispatchtypes, op)                             \
  static void op##_kernel(TensorIterator& iter) {                             \
    TORCH_INTERNAL_ASSERT(iter.ntensors() == 2);                              \
    AT_DISPATCH_FLOATING_AND_COMPLEX_TYPES(iter.dtype(), op##_vml_cpu, [&]() {\
      iter.serial_for_each(                                                   \
          [&](char** data_, const int64_t* strides, int64_t n) {              \
            scalar_t* out_data = reinterpret_cast<scalar_t*>(data_[0]);       \
            scalar_t* in_data = reinterpret_cast<scalar_t*>(data_[1]);        \
            int64_t out_stride = strides[0] / sizeof(scalar_t);               \
            int64_t in_stride = strides[1] / sizeof(scalar_t);                \
            if (out_stride == 1 && in_stride == 1) {                          \
              vml::v##op(out_data, in_data, n);                               \
            } else {                                                          \
              static constexpr int64_t WIDTH = 131072 / sizeof(scalar_t);     \
              for (int64_t i = 0; i < n; i += WIDTH) {                        \
                scalar_t buffer[WIDTH];                                       \
                int64_t width = WIDTH;                                        \
                width = std::min(width, n - i);                               \
                for (int64_t j = 0; j < width; j++)                           \
                  buffer[j] = in_data[in_stride * (i + j)];                   \
                vml::v##op(buffer, buffer, width);                            \
                for (int64_t j = 0; j < width; j++)                           \
                  out_data[out_stride * (i + j)] = buffer[j];                 \
              }                                                               \
            }                                                                 \
          },                                                                  \
          {0, iter.numel()});                                                 \
    });                                                                       \
  }                                                                           \
  REGISTER_DISPATCH(op##_stub, &op##_kernel)

} // anonymous namespace

REGISTER_DISPATCH(rsqrt_stub, &rsqrt_kernel);
REGISTER_DISPATCH(sigmoid_stub, &sigmoid_kernel);
REGISTER_DISPATCH(bernoulli_mkl_stub, &bernoulli_mkl_kernel);
REGISTER_DISPATCH(cauchy_stub, &cauchy_kernel);
REGISTER_DISPATCH(exponential_stub, &exponential_kernel);
REGISTER_DISPATCH(geometric_stub, &geometric_kernel);
REGISTER_DISPATCH(log_normal_stub, &log_normal_kernel);
<<<<<<< HEAD
REGISTER_DISPATCH(random_from_to_stub, &random_from_to_kernel);
REGISTER_DISPATCH(random_full_64_range_stub, &random_full_64_range_kernel);
REGISTER_DISPATCH(random_stub, &random_kernel);
=======
REGISTER_DISPATCH(normal_stub, &normal_kernel);
>>>>>>> 8195961f
REGISTER_DISPATCH(abs_stub, &abs_kernel);
REGISTER_DISPATCH(angle_stub, &angle_kernel);
REGISTER_DISPATCH(real_stub, &real_kernel);
REGISTER_DISPATCH(imag_stub, &imag_kernel);
REGISTER_DISPATCH(conj_stub, &conj_kernel);
REGISTER_DISPATCH(bitwise_not_stub, &bitwise_not_kernel);
REGISTER_DISPATCH(logical_not_stub, &logical_not_kernel);
REGISTER_DISPATCH(frac_stub, &frac_kernel);
REGISTER_DISPATCH(reciprocal_stub, &reciprocal_kernel);
REGISTER_DISPATCH(neg_stub, &neg_kernel);
REGISTER_DISPATCH(sign_stub, &sign_kernel);
REGISTER_DISPATCH(sinh_stub, &sinh_kernel);
REGISTER_DISPATCH(cosh_stub, &cosh_kernel);
REGISTER_DISPATCH(digamma_stub, &digamma_kernel);
REGISTER_DISPATCH(trigamma_stub, &trigamma_kernel);
REGISTER_DISPATCH(polygamma_stub, &polygamma_kernel);
REGISTER_DISPATCH(clamp_stub, &clamp_kernel);
REGISTER_DISPATCH(clamp_max_stub, &clamp_max_kernel);
REGISTER_DISPATCH(clamp_min_stub, &clamp_min_kernel);


// IMPLEMENT_FLOAT_KERNEL(ALL, abs)
IMPLEMENT_COMPLEX_KERNEL(FLOATING, acos)
IMPLEMENT_COMPLEX_KERNEL(FLOATING, asin)
IMPLEMENT_COMPLEX_KERNEL(FLOATING, atan)
IMPLEMENT_COMPLEX_KERNEL(FLOATING, ceil)
IMPLEMENT_COMPLEX_KERNEL(FLOATING, cos)
// IMPLEMENT_FLOAT_KERNEL(FLOATING, cosh)
IMPLEMENT_FLOAT_KERNEL(FLOATING, erf)
IMPLEMENT_FLOAT_KERNEL(FLOATING, erfc)
IMPLEMENT_FLOAT_KERNEL(FLOATING, erfinv)
IMPLEMENT_COMPLEX_KERNEL(FLOATING, exp)
IMPLEMENT_FLOAT_KERNEL(FLOATING, expm1)
IMPLEMENT_COMPLEX_KERNEL(FLOATING, floor)
IMPLEMENT_COMPLEX_KERNEL(FLOATING, log)
IMPLEMENT_COMPLEX_KERNEL(FLOATING, log10)
IMPLEMENT_FLOAT_KERNEL(FLOATING, log1p)
IMPLEMENT_COMPLEX_KERNEL(FLOATING, log2)
IMPLEMENT_COMPLEX_KERNEL(FLOATING, round)
IMPLEMENT_COMPLEX_KERNEL(FLOATING, sin)
// IMPLEMENT_FLOAT_KERNEL(FLOATING, sinh)
IMPLEMENT_COMPLEX_KERNEL(FLOATING, sqrt)
IMPLEMENT_COMPLEX_KERNEL(FLOATING, tan)
IMPLEMENT_COMPLEX_KERNEL(FLOATING, tanh)
IMPLEMENT_COMPLEX_KERNEL(FLOATING, trunc)
IMPLEMENT_FLOAT_KERNEL(FLOATING, lgamma)

}} // namespace at::native<|MERGE_RESOLUTION|>--- conflicted
+++ resolved
@@ -350,87 +350,6 @@
   });
 }
 
-<<<<<<< HEAD
-static void random_from_to_kernel(TensorIterator& iter, uint64_t range, int64_t base, Generator* gen) {
-  AT_DISPATCH_ALL_TYPES_AND(at::ScalarType::Bool, iter.dtype(), "random_from_to_cpu", [&] {
-    CPUGenerator* generator = get_generator_or_default<CPUGenerator>(gen, detail::getDefaultCPUGenerator());
-    std::lock_guard<std::mutex> lock(generator->mutex_);
-    if ((
-      std::is_same<scalar_t, int64_t>::value ||
-      std::is_same<scalar_t, double>::value ||
-      std::is_same<scalar_t, float>::value) && range >= 1ULL << 32)
-    {
-      cpu_serial_kernel(iter, [range, base, generator]() -> scalar_t {
-        return static_cast<scalar_t>(static_cast<int64_t>((generator->random64() % range) + base));
-      });
-    } else {
-      cpu_serial_kernel(iter, [range, base, generator]() -> scalar_t {
-        return static_cast<scalar_t>(static_cast<int64_t>((generator->random() % range) + base));
-      });
-    }
-  });
-}
-
-static void random_kernel(TensorIterator& iter, Generator* gen) {
-  CPUGenerator* generator = get_generator_or_default<CPUGenerator>(gen, detail::getDefaultCPUGenerator());
-  std::lock_guard<std::mutex> lock(generator->mutex_);
-  if (isFloatingType(iter.dtype())) {
-    AT_DISPATCH_FLOATING_TYPES_AND2(at::ScalarType::Half, at::ScalarType::BFloat16, iter.dtype(), "random_cpu", [&] {
-      if (std::is_same<scalar_t, double>::value) {
-        cpu_serial_kernel(iter, [generator]() -> scalar_t {
-          return generator->random64() % static_cast<uint64_t>((1ULL << std::numeric_limits<scalar_t>::digits) + 1);
-        });
-      } else {
-        cpu_serial_kernel(iter, [generator]() -> scalar_t {
-          return generator->random() % static_cast<uint64_t>((1ULL << std::numeric_limits<scalar_t>::digits) + 1);
-        });
-      }
-    });
-  } else if (isIntegralType(iter.dtype(), /*includeBool=*/true)) {
-    AT_DISPATCH_INTEGRAL_TYPES_AND(at::ScalarType::Bool, iter.dtype(), "random_cpu", [&] {
-      if (std::is_same<scalar_t, int64_t>::value) {
-        cpu_serial_kernel(iter, [generator]() -> scalar_t {
-          return generator->random64() % (static_cast<uint64_t>(std::numeric_limits<scalar_t>::max()) + 1);
-        });
-      } else if (std::is_same<scalar_t, bool>::value) {
-        cpu_serial_kernel(iter, [generator]() -> scalar_t {
-          return generator->random() & 1;
-        });
-      } else {
-        cpu_serial_kernel(iter, [generator]() -> scalar_t {
-          return generator->random() % (static_cast<uint64_t>(std::numeric_limits<scalar_t>::max()) + 1);
-        });
-      }
-    });
-  }
-}
-
-// This is the special kernel to handle single specific case:
-// from(inclusive) = std::numeric_limits<int64_t>::lowest()
-// to(exclusive) = None (= std::numeric_limits<int64_t>::max() + 1)
-static void random_full_64_range_kernel(TensorIterator& iter, Generator* gen) {
-  AT_DISPATCH_ALL_TYPES_AND(at::ScalarType::Bool, iter.dtype(), "random64_cpu", [&] {
-    CPUGenerator* generator = get_generator_or_default<CPUGenerator>(gen, detail::getDefaultCPUGenerator());
-    std::lock_guard<std::mutex> lock(generator->mutex_);
-    if (std::is_same<scalar_t, int64_t>::value ||
-        std::is_same<scalar_t, double>::value ||
-        std::is_same<scalar_t, float>::value) {
-      cpu_serial_kernel(iter, [generator]() -> scalar_t {
-        return generator->random64(); // use all 64 bits
-      });
-    } else if (std::is_same<scalar_t, bool>::value) {
-      cpu_serial_kernel(iter, [generator]() -> scalar_t {
-        return generator->random() & 1; // use the lowest bit
-      });
-    } else {
-      cpu_serial_kernel(iter, [generator]() -> scalar_t {
-        return generator->random(); // use 32/16/8 bits
-      });
-    }
-  });
-}
-
-=======
 #ifdef __AVX2__
 #include <ATen/native/cpu/avx_mathfun.h>
 
@@ -546,7 +465,24 @@
   }
 }
 
->>>>>>> 8195961f
+static void random_from_to_kernel(TensorIterator& iter, uint64_t range, int64_t base, Generator* gen) {
+  CPUGenerator* generator = get_generator_or_default<CPUGenerator>(gen, detail::getDefaultCPUGenerator());
+  templates::random_from_to_kernel(iter, range, base, generator);
+}
+
+static void random_kernel(TensorIterator& iter, Generator* gen) {
+  CPUGenerator* generator = get_generator_or_default<CPUGenerator>(gen, detail::getDefaultCPUGenerator());
+  templates::random_kernel(iter, generator);
+}
+
+// This is the special kernel to handle single specific case:
+// from(inclusive) = std::numeric_limits<int64_t>::lowest()
+// to(exclusive) = None (= std::numeric_limits<int64_t>::max() + 1)
+static void random_full_64_range_kernel(TensorIterator& iter, Generator* gen) {
+  CPUGenerator* generator = get_generator_or_default<CPUGenerator>(gen, detail::getDefaultCPUGenerator());
+  templates::random_full_64_range_kernel(iter, generator);
+}
+
 static void rsqrt_kernel(TensorIterator& iter) {
   AT_DISPATCH_FLOATING_AND_COMPLEX_TYPES(iter.dtype(), "rsqrt_cpu", [&] {
     cpu_kernel_vec(
@@ -631,13 +567,10 @@
 REGISTER_DISPATCH(exponential_stub, &exponential_kernel);
 REGISTER_DISPATCH(geometric_stub, &geometric_kernel);
 REGISTER_DISPATCH(log_normal_stub, &log_normal_kernel);
-<<<<<<< HEAD
+REGISTER_DISPATCH(normal_stub, &normal_kernel);
 REGISTER_DISPATCH(random_from_to_stub, &random_from_to_kernel);
 REGISTER_DISPATCH(random_full_64_range_stub, &random_full_64_range_kernel);
 REGISTER_DISPATCH(random_stub, &random_kernel);
-=======
-REGISTER_DISPATCH(normal_stub, &normal_kernel);
->>>>>>> 8195961f
 REGISTER_DISPATCH(abs_stub, &abs_kernel);
 REGISTER_DISPATCH(angle_stub, &angle_kernel);
 REGISTER_DISPATCH(real_stub, &real_kernel);
