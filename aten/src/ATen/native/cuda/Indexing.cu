--- conflicted
+++ resolved
@@ -226,14 +226,9 @@
            std::min<int>(at::cuda::getCurrentDeviceProperties()->maxGridSize[1], THCCeilDiv(sliceSize, (int64_t) (C10_WARP_SIZE*UNROLL))),
            std::min(std::max<int>(1,nElemBefore), at::cuda::getCurrentDeviceProperties()->maxGridSize[2]));
       dim3 block(C10_WARP_SIZE, indices_per_block);
-<<<<<<< HEAD
-
-      AT_DISPATCH_FLOATING_TYPES_AND_HALF(value_.scalar_type(), "embedding_backward", [&] {
-=======
-      
+
       AT_DISPATCH_ALL_TYPES_AND2(at::ScalarType::Half, at::ScalarType::Bool,
       value_.scalar_type(), "indexing_backward", [&] {
->>>>>>> 14593f07
       indexing_backward_kernel<scalar_t, UNROLL><<<grid, block, 0, stream>>>(
         sorted_indices.data_ptr<int64_t>(),
         orig_indices.data_ptr<int64_t>(),
@@ -329,7 +324,7 @@
     // Lua indices begin at 1
     IndexType dstIndex =
         indices.data[cuda::detail::IndexToOffset<int64_t, IndexType, IdxDim>::get(srcIndex, indices)];
-    assert(dstIndex < dstAddDimSize);
+    CUDA_KERNEL_ASSERT(dstIndex < dstAddDimSize);
 
     // We stride over the output ignoring the indexed dimension
     // (innerSize), whose offset calculation is handled differently
@@ -344,7 +339,7 @@
           cuda::detail::IndexToOffset<T, IndexType, SrcDim>::get(linearIndex, src);
       srcOffset += srcIndex * src.strides[srcAddDim];
 
-      atomicAdd(&dst.data[dstOffset], src.data[srcOffset]);
+      gpuAtomicAdd(&dst.data[dstOffset], src.data[srcOffset]);
     }
   }
 }
@@ -383,7 +378,7 @@
     // Lua indices begin at 1
     IndexType dstIndex =
         indices.data[cuda::detail::IndexToOffset<int64_t, IndexType, IdxDim>::get(srcIndex, indices)];
-    assert(dstIndex < dstAddDimSize);
+    CUDA_KERNEL_ASSERT(dstIndex < dstAddDimSize);
 
     IndexType dstOffset =
       cuda::detail::IndexToOffset<T, IndexType, DstDim>::get(elementInSlice, dst);
@@ -393,7 +388,7 @@
       cuda::detail::IndexToOffset<T, IndexType, SrcDim>::get(elementInSlice, src);
     srcOffset += srcIndex * src.strides[srcAddDim];
 
-    atomicAdd(&dst.data[dstOffset], src.data[srcOffset]);
+    gpuAtomicAdd(&dst.data[dstOffset], src.data[srcOffset]);
   }
 }
 
