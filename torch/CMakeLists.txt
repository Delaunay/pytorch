# This file used to build libtorch.so.
# Now it only builds the Torch python bindings.

if (NOT CAFFE2_CMAKE_BUILDING_WITH_MAIN_REPO)
  cmake_minimum_required(VERSION 3.5 FATAL_ERROR)
  project(torch CXX C)
  find_package(torch REQUIRED)
  option(USE_CUDA "Use CUDA" ON)
  set(CMAKE_EXPORT_COMPILE_COMMANDS ON)
endif()

if (NOT BUILD_PYTHON)
  return()
endif()

if (USE_TBB)
include_directories(${TBB_ROOT_DIR}/include)
endif()

set(TORCH_SRC_DIR "${CMAKE_CURRENT_SOURCE_DIR}")
set(TORCH_ROOT "${TORCH_SRC_DIR}/..")

if(NOT TORCH_INSTALL_LIB_DIR)
  set(TORCH_INSTALL_LIB_DIR lib)
endif()

if (MSVC)
    set(LIBSHM_SUBDIR libshm_windows)
else()
    set(LIBSHM_SUBDIR libshm)
endif()

set(LIBSHM_SRCDIR ${TORCH_SRC_DIR}/lib/${LIBSHM_SUBDIR})
add_subdirectory(${LIBSHM_SRCDIR})


# Generate files
set(TOOLS_PATH "${TORCH_ROOT}/tools")


set(TORCH_PYTHON_SRCS
    ${GENERATED_THNN_CXX}
    ${GENERATED_CXX_PYTHON}
    ${TORCH_SRC_DIR}/csrc/CudaIPCTypes.cpp
    ${TORCH_SRC_DIR}/csrc/DataLoader.cpp
    ${TORCH_SRC_DIR}/csrc/Device.cpp
    ${TORCH_SRC_DIR}/csrc/Dtype.cpp
    ${TORCH_SRC_DIR}/csrc/DynamicTypes.cpp
    ${TORCH_SRC_DIR}/csrc/Exceptions.cpp
    ${TORCH_SRC_DIR}/csrc/TypeInfo.cpp
    ${TORCH_SRC_DIR}/csrc/Generator.cpp
    ${TORCH_SRC_DIR}/csrc/Layout.cpp
    ${TORCH_SRC_DIR}/csrc/MemoryFormat.cpp
    ${TORCH_SRC_DIR}/csrc/python_dimname.cpp
    ${TORCH_SRC_DIR}/csrc/QScheme.cpp
    ${TORCH_SRC_DIR}/csrc/Module.cpp
    ${TORCH_SRC_DIR}/csrc/PtrWrapper.cpp
    ${TORCH_SRC_DIR}/csrc/Size.cpp
    ${TORCH_SRC_DIR}/csrc/Storage.cpp
    ${TORCH_SRC_DIR}/csrc/api/src/python/init.cpp
    ${TORCH_SRC_DIR}/csrc/autograd/functions/init.cpp
    ${TORCH_SRC_DIR}/csrc/autograd/init.cpp
    ${TORCH_SRC_DIR}/csrc/autograd/python_anomaly_mode.cpp
    ${TORCH_SRC_DIR}/csrc/autograd/python_cpp_function.cpp
    ${TORCH_SRC_DIR}/csrc/autograd/python_engine.cpp
    ${TORCH_SRC_DIR}/csrc/autograd/python_function.cpp
    ${TORCH_SRC_DIR}/csrc/autograd/python_hook.cpp
    ${TORCH_SRC_DIR}/csrc/autograd/python_legacy_variable.cpp
    ${TORCH_SRC_DIR}/csrc/autograd/python_variable.cpp
    ${TORCH_SRC_DIR}/csrc/autograd/python_variable_indexing.cpp
    ${TORCH_SRC_DIR}/csrc/jit/init.cpp
    ${TORCH_SRC_DIR}/csrc/jit/passes/onnx.cpp
    ${TORCH_SRC_DIR}/csrc/jit/passes/onnx/fixup_onnx_conditionals.cpp
    ${TORCH_SRC_DIR}/csrc/jit/passes/onnx/fixup_onnx_loop.cpp
    ${TORCH_SRC_DIR}/csrc/jit/passes/onnx/helper.cpp
    ${TORCH_SRC_DIR}/csrc/jit/passes/onnx/prepare_division_for_onnx.cpp
    ${TORCH_SRC_DIR}/csrc/jit/passes/onnx/peephole.cpp
    ${TORCH_SRC_DIR}/csrc/jit/passes/onnx/cast_all_constant_to_floating.cpp
    ${TORCH_SRC_DIR}/csrc/jit/passes/onnx/constant_fold.cpp
    ${TORCH_SRC_DIR}/csrc/jit/passes/onnx/scalar_type_analysis.cpp
    ${TORCH_SRC_DIR}/csrc/jit/passes/onnx/unpack_quantized_weights.cpp
    ${TORCH_SRC_DIR}/csrc/jit/passes/onnx/prepare_inplace_ops_for_onnx.cpp
    ${TORCH_SRC_DIR}/csrc/jit/python_arg_flatten.cpp
    ${TORCH_SRC_DIR}/csrc/jit/python_custom_class.cpp
    ${TORCH_SRC_DIR}/csrc/jit/python_interpreter.cpp
    ${TORCH_SRC_DIR}/csrc/jit/python_ir.cpp
    ${TORCH_SRC_DIR}/csrc/jit/python_tracer.cpp
    ${TORCH_SRC_DIR}/csrc/jit/script/init.cpp
    ${TORCH_SRC_DIR}/csrc/jit/script/python_sugared_value.cpp
    ${TORCH_SRC_DIR}/csrc/jit/script/concrete_module_type.cpp
    ${TORCH_SRC_DIR}/csrc/jit/script/python_tree_views.cpp
    ${TORCH_SRC_DIR}/csrc/multiprocessing/init.cpp
    ${TORCH_SRC_DIR}/csrc/onnx/init.cpp
    ${TORCH_SRC_DIR}/csrc/utils/init.cpp
    ${TORCH_SRC_DIR}/csrc/utils/throughput_benchmark.cpp
    ${TORCH_SRC_DIR}/csrc/serialization.cpp
    ${TORCH_SRC_DIR}/csrc/tensor/python_tensor.cpp
    ${TORCH_SRC_DIR}/csrc/utils.cpp
    ${TORCH_SRC_DIR}/csrc/utils/cuda_lazy_init.cpp
    ${TORCH_SRC_DIR}/csrc/utils/invalid_arguments.cpp
    ${TORCH_SRC_DIR}/csrc/utils/object_ptr.cpp
    ${TORCH_SRC_DIR}/csrc/utils/python_arg_parser.cpp
    ${TORCH_SRC_DIR}/csrc/utils/structseq.cpp
    ${TORCH_SRC_DIR}/csrc/utils/tensor_apply.cpp
    ${TORCH_SRC_DIR}/csrc/utils/tensor_dtypes.cpp
    ${TORCH_SRC_DIR}/csrc/utils/tensor_layouts.cpp
    ${TORCH_SRC_DIR}/csrc/utils/tensor_list.cpp
    ${TORCH_SRC_DIR}/csrc/utils/tensor_memoryformats.cpp
    ${TORCH_SRC_DIR}/csrc/utils/tensor_qschemes.cpp
    ${TORCH_SRC_DIR}/csrc/utils/tensor_new.cpp
    ${TORCH_SRC_DIR}/csrc/utils/tensor_numpy.cpp
    ${TORCH_SRC_DIR}/csrc/utils/tensor_types.cpp
    )

# NB: This has to match the condition under which the JIT test directory
#     is included (at the time of writing that's in caffe2/CMakeLists.txt).
if (BUILD_TEST AND NOT MSVC AND NOT USE_ROCM)
    add_definitions(-DBUILDING_TESTS)
    list(APPEND TORCH_PYTHON_SRCS
      ${TORCH_ROOT}/test/cpp/jit/torch_python_test.cpp
      ${JIT_TEST_SRCS}
      )
endif()

set(TORCH_PYTHON_INCLUDE_DIRECTORIES
    ${PYTHON_INCLUDE_DIR}

    ${TORCH_ROOT}
    ${TORCH_ROOT}/aten/src
    ${TORCH_ROOT}/aten/src/TH

    ${CMAKE_BINARY_DIR}
    ${CMAKE_BINARY_DIR}/aten/src
    ${CMAKE_BINARY_DIR}/caffe2/aten/src
    ${CMAKE_BINARY_DIR}/third_party
    ${CMAKE_BINARY_DIR}/third_party/onnx

    ${TORCH_ROOT}/third_party/gloo
    ${TORCH_ROOT}/third_party/onnx
    ${pybind11_INCLUDE_DIRS}

    ${TORCH_SRC_DIR}/csrc
    ${TORCH_SRC_DIR}/csrc/api/include
    ${TORCH_SRC_DIR}/lib
    )


list(APPEND TORCH_PYTHON_INCLUDE_DIRECTORIES ${LIBSHM_SRCDIR})

set(TORCH_PYTHON_LINK_LIBRARIES
    torch_library
    shm)

set(TORCH_PYTHON_COMPILE_DEFINITIONS)

set(TORCH_PYTHON_COMPILE_OPTIONS)

set(TORCH_PYTHON_LINK_FLAGS "")

if (MSVC)
    string(APPEND TORCH_PYTHON_LINK_FLAGS " /NODEFAULTLIB:LIBCMT.LIB")
    list(APPEND TORCH_PYTHON_LINK_LIBRARIES ${PYTHON_LIBRARIES})
    if (NOT ${CMAKE_BUILD_TYPE} MATCHES "Release")
      string(APPEND TORCH_PYTHON_LINK_FLAGS " /DEBUG:FULL")
    endif()
elseif (APPLE)
    string(APPEND TORCH_PYTHON_LINK_FLAGS " -undefined dynamic_lookup")
else()
    list(APPEND TORCH_PYTHON_COMPILE_OPTIONS
      -fno-strict-aliasing
      -Wno-write-strings
      -Wno-strict-aliasing)
endif()

if (USE_CUDA)
    list(APPEND TORCH_PYTHON_SRCS
      ${TORCH_SRC_DIR}/csrc/cuda/Module.cpp
      ${TORCH_SRC_DIR}/csrc/cuda/Storage.cpp
      ${TORCH_SRC_DIR}/csrc/cuda/Stream.cpp
      ${TORCH_SRC_DIR}/csrc/cuda/Event.cpp
      ${TORCH_SRC_DIR}/csrc/cuda/utils.cpp
      ${TORCH_SRC_DIR}/csrc/cuda/python_comm.cpp
      ${TORCH_SRC_DIR}/csrc/cuda/serialization.cpp
      ${GENERATED_THNN_CXX_CUDA}
      )
    list(APPEND TORCH_PYTHON_COMPILE_DEFINITIONS USE_CUDA)

    if(MSVC)
      list(APPEND TORCH_PYTHON_LINK_LIBRARIES ${NVTOOLEXT_HOME}/lib/x64/nvToolsExt64_1.lib)
      list(APPEND TORCH_PYTHON_INCLUDE_DIRECTORIES "${NVTOOLEXT_HOME}/include")
    elseif(APPLE)
      list(APPEND TORCH_PYTHON_LINK_LIBRARIES ${CUDA_TOOLKIT_ROOT_DIR}/lib/libnvToolsExt.dylib)
    else()
      find_library(LIBNVTOOLSEXT libnvToolsExt.so PATHS ${CUDA_TOOLKIT_ROOT_DIR}/lib64/)
      list(APPEND TORCH_PYTHON_LINK_LIBRARIES ${LIBNVTOOLSEXT})
    endif()

endif()

if (USE_CUDNN)
    list(APPEND TORCH_PYTHON_COMPILE_DEFINITIONS USE_CUDNN)

    # NOTE: these are at the front, in case there's another cuDNN in
    # CUDA path.
    # Basically, this is the case where $CUDA_HOME/lib64 has an old or
    # incompatible libcudnn.so, which we can inadvertently link to if
    # we're not careful.
    list(INSERT 0 TORCH_PYTHON_LINK_LIBRARIES ${CUDNN_LIBRARY_PATH})
    list(INSERT 0 TORCH_PYTHON_INCLUDE_DIRECTORIES ${CUDNN_INCLUDE_PATH})
endif()

if (USE_NUMPY)
    list(APPEND TORCH_PYTHON_COMPILE_DEFINITIONS USE_NUMPY)
endif()

if (USE_ROCM)
    list(APPEND TORCH_PYTHON_SRCS
      ${TORCH_SRC_DIR}/csrc/cuda/Module.cpp
      ${TORCH_SRC_DIR}/csrc/cuda/Storage.cpp
      ${TORCH_SRC_DIR}/csrc/cuda/Stream.cpp
      ${TORCH_SRC_DIR}/csrc/cuda/Event.cpp
      ${TORCH_SRC_DIR}/csrc/cuda/utils.cpp
      ${TORCH_SRC_DIR}/csrc/cuda/python_comm.cpp
      ${TORCH_SRC_DIR}/csrc/cuda/serialization.cpp
      ${GENERATED_THNN_CXX_CUDA}
      )

    list(APPEND TORCH_PYTHON_COMPILE_DEFINITIONS
      USE_ROCM
      __HIP_PLATFORM_HCC__
      )
endif()

if (USE_DISTRIBUTED)
    list(APPEND TORCH_PYTHON_COMPILE_DEFINITIONS USE_DISTRIBUTED)
    if (NOT MSVC)
      list(APPEND TORCH_PYTHON_SRCS
        ${TORCH_SRC_DIR}/csrc/distributed/autograd/init.cpp
        ${TORCH_SRC_DIR}/csrc/distributed/c10d/comm.cpp
        ${TORCH_SRC_DIR}/csrc/distributed/c10d/init.cpp
        ${TORCH_SRC_DIR}/csrc/distributed/c10d/reducer.cpp
        ${TORCH_SRC_DIR}/csrc/distributed/rpc/init.cpp
        ${TORCH_SRC_DIR}/csrc/distributed/rpc/process_group_agent.cpp
        ${TORCH_SRC_DIR}/csrc/distributed/rpc/py_rref.cpp
        ${TORCH_SRC_DIR}/csrc/distributed/rpc/python_functions.cpp
        ${TORCH_SRC_DIR}/csrc/distributed/rpc/python_rpc_handler.cpp
        ${TORCH_SRC_DIR}/csrc/distributed/rpc/request_callback_impl.cpp
        ${TORCH_SRC_DIR}/csrc/distributed/rpc/rref_context.cpp
        ${TORCH_SRC_DIR}/csrc/distributed/rpc/rref_impl.cpp
<<<<<<< HEAD
        ${TORCH_SRC_DIR}/csrc/jit/register_distributed_ops.cpp
=======
        ${TORCH_SRC_DIR}/csrc/distributed/rpc/script_functions.cpp
>>>>>>> 35027615
        )
      list(APPEND TORCH_PYTHON_LINK_LIBRARIES c10d)
      list(APPEND TORCH_PYTHON_COMPILE_DEFINITIONS USE_C10D)
      if (USE_CUDA OR USE_ROCM)
        list(APPEND TORCH_PYTHON_SRCS ${TORCH_SRC_DIR}/csrc/distributed/c10d/ddp.cpp)
      endif()
    endif()
endif()

if (USE_NCCL)
    list(APPEND TORCH_PYTHON_SRCS
      ${TORCH_SRC_DIR}/csrc/cuda/python_nccl.cpp)
    list(APPEND TORCH_PYTHON_COMPILE_DEFINITIONS USE_NCCL)
    list(APPEND TORCH_PYTHON_LINK_LIBRARIES __caffe2_nccl)
endif()

# In the most recent CMake versions, a new 'TRANSFORM' subcommand of 'list' allows much of the boilerplate of defining the lists
# of type stub files to be omitted.
# For comptability with older CMake versions, we omit it for now, but leave it as a comment in case comptability with the older
# CMake versions is eventually dropped.
# set(Modules
#     __init__
#     activation
#     adaptive
#     batchnorm
#     container
#     conv
#     distance
#     dropout
#     fold
#     instancenorm
#     linear
#     loss
#     module
#     normalization
#     padding
#     pixelshuffle
#     pooling
#     rnn
#     sparse
#     upsampling
# )
# list(TRANSFORM Modules PREPEND "${TORCH_SRC_DIR}/nn/modules/")
# set(ModuleStubIn ${Modules})
# set(ModuleStubOut ${Modules})
# list(TRANSFORM ModuleStubIn APPEND ".pyi.in")
# list(TRANSFORM ModuleStubOut APPEND ".pyi")
set(ModulesStubIn
    ${TORCH_SRC_DIR}/nn/modules/__init__.pyi.in
    ${TORCH_SRC_DIR}/nn/modules/activation.pyi.in
    ${TORCH_SRC_DIR}/nn/modules/adaptive.pyi.in
    ${TORCH_SRC_DIR}/nn/modules/batchnorm.pyi.in
    ${TORCH_SRC_DIR}/nn/modules/container.pyi.in
    ${TORCH_SRC_DIR}/nn/modules/conv.pyi.in
    ${TORCH_SRC_DIR}/nn/modules/distance.pyi.in
    ${TORCH_SRC_DIR}/nn/modules/dropout.pyi.in
    ${TORCH_SRC_DIR}/nn/modules/fold.pyi.in
    ${TORCH_SRC_DIR}/nn/modules/flatten.pyi.in
    ${TORCH_SRC_DIR}/nn/modules/instancenorm.pyi.in
    ${TORCH_SRC_DIR}/nn/modules/linear.pyi.in
    ${TORCH_SRC_DIR}/nn/modules/loss.pyi.in
    ${TORCH_SRC_DIR}/nn/modules/module.pyi.in
    ${TORCH_SRC_DIR}/nn/modules/normalization.pyi.in
    ${TORCH_SRC_DIR}/nn/modules/padding.pyi.in
    ${TORCH_SRC_DIR}/nn/modules/pixelshuffle.pyi.in
    ${TORCH_SRC_DIR}/nn/modules/pooling.pyi.in
    ${TORCH_SRC_DIR}/nn/modules/rnn.pyi.in
    ${TORCH_SRC_DIR}/nn/modules/sparse.pyi.in
    ${TORCH_SRC_DIR}/nn/modules/upsampling.pyi.in
)
set(ModulesStubOut
    ${TORCH_SRC_DIR}/nn/modules/__init__.pyi
    ${TORCH_SRC_DIR}/nn/modules/activation.pyi
    ${TORCH_SRC_DIR}/nn/modules/adaptive.pyi
    ${TORCH_SRC_DIR}/nn/modules/batchnorm.pyi
    ${TORCH_SRC_DIR}/nn/modules/container.pyi
    ${TORCH_SRC_DIR}/nn/modules/conv.pyi
    ${TORCH_SRC_DIR}/nn/modules/distance.pyi
    ${TORCH_SRC_DIR}/nn/modules/dropout.pyi
    ${TORCH_SRC_DIR}/nn/modules/fold.pyi
    ${TORCH_SRC_DIR}/nn/modules/instancenorm.pyi
    ${TORCH_SRC_DIR}/nn/modules/linear.pyi
    ${TORCH_SRC_DIR}/nn/modules/loss.pyi
    ${TORCH_SRC_DIR}/nn/modules/module.pyi
    ${TORCH_SRC_DIR}/nn/modules/normalization.pyi
    ${TORCH_SRC_DIR}/nn/modules/padding.pyi
    ${TORCH_SRC_DIR}/nn/modules/pixelshuffle.pyi
    ${TORCH_SRC_DIR}/nn/modules/pooling.pyi
    ${TORCH_SRC_DIR}/nn/modules/rnn.pyi
    ${TORCH_SRC_DIR}/nn/modules/sparse.pyi
    ${TORCH_SRC_DIR}/nn/modules/upsampling.pyi
)
add_custom_target(torch_python_stubs DEPENDS
    "${TORCH_SRC_DIR}/__init__.pyi"
    "${TORCH_SRC_DIR}/nn/functional.pyi"
    ${ModuleStubOut}
)
# For Declarations.yaml dependency
add_dependencies(torch_python_stubs ATEN_CPU_FILES_GEN_TARGET)
add_custom_command(
    OUTPUT
    "${TORCH_SRC_DIR}/__init__.pyi"
    "${TORCH_SRC_DIR}/nn/functional.pyi"
    ${ModuleStubOut}
    COMMAND
    "${PYTHON_EXECUTABLE}" -mtools.pyi.gen_pyi
      --declarations-path "${CMAKE_BINARY_DIR}/aten/src/ATen/Declarations.yaml"
    DEPENDS
    "${CMAKE_BINARY_DIR}/aten/src/ATen/Declarations.yaml"
    "${TORCH_SRC_DIR}/__init__.pyi.in"
    "${TORCH_SRC_DIR}/nn/functional.pyi.in"
    ${ModuleStubIn}
    "${TOOLS_PATH}/pyi/gen_pyi.py"
    WORKING_DIRECTORY
    "${TORCH_ROOT}"
)

add_library(torch_python SHARED ${TORCH_PYTHON_SRCS})
add_dependencies(torch_python torch_python_stubs)

# Required workaround for generated sources
# See https://samthursfield.wordpress.com/2015/11/21/cmake-dependencies-between-targets-and-files-and-custom-commands/#custom-commands-in-different-directories
add_dependencies(torch_python generate-torch-sources)
set_source_files_properties(
    ${GENERATED_THNN_SOURCES}
    ${GENERATED_CXX_PYTHON}
    PROPERTIES GENERATED TRUE
    )

target_compile_definitions(torch_python PRIVATE "-DTHP_BUILD_MAIN_LIB")

target_link_libraries(torch_python ${TORCH_PYTHON_LINK_LIBRARIES})

target_compile_definitions(torch_python PRIVATE ${TORCH_PYTHON_COMPILE_DEFINITIONS})

target_compile_options(torch_python PRIVATE ${TORCH_PYTHON_COMPILE_OPTIONS})

target_include_directories(torch_python PUBLIC ${TORCH_PYTHON_INCLUDE_DIRECTORIES})


if (NOT TORCH_PYTHON_LINK_FLAGS STREQUAL "")
    set_target_properties(torch_python PROPERTIES LINK_FLAGS ${TORCH_PYTHON_LINK_FLAGS})
endif()

install(TARGETS torch_python DESTINATION "${TORCH_INSTALL_LIB_DIR}")<|MERGE_RESOLUTION|>--- conflicted
+++ resolved
@@ -247,11 +247,8 @@
         ${TORCH_SRC_DIR}/csrc/distributed/rpc/request_callback_impl.cpp
         ${TORCH_SRC_DIR}/csrc/distributed/rpc/rref_context.cpp
         ${TORCH_SRC_DIR}/csrc/distributed/rpc/rref_impl.cpp
-<<<<<<< HEAD
+        ${TORCH_SRC_DIR}/csrc/distributed/rpc/script_functions.cpp
         ${TORCH_SRC_DIR}/csrc/jit/register_distributed_ops.cpp
-=======
-        ${TORCH_SRC_DIR}/csrc/distributed/rpc/script_functions.cpp
->>>>>>> 35027615
         )
       list(APPEND TORCH_PYTHON_LINK_LIBRARIES c10d)
       list(APPEND TORCH_PYTHON_COMPILE_DEFINITIONS USE_C10D)
