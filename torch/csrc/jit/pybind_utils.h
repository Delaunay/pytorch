#pragma once

#include <ATen/core/ivalue.h>
#include <ATen/core/jit_type.h>
#include <ATen/core/stack.h>
#include <pybind11/pybind11.h>
#include <torch/csrc/Device.h>
#include <torch/csrc/Dtype.h>
#include <torch/csrc/Layout.h>
#include <torch/csrc/QScheme.h>
#include <torch/csrc/WindowsTorchApiMacro.h>
#include <torch/csrc/jit/operator.h>
#include <torch/csrc/jit/python_custom_class.h>
#include <torch/csrc/jit/python_ivalue.h>
#include <torch/csrc/jit/python_tracer.h>
#include <torch/csrc/jit/resource_guard.h>
#include <torch/csrc/jit/script/module.h>
#include <torch/csrc/jit/script/module_python.h>
#include <torch/csrc/jit/script/schema_matching.h>
#include <torch/csrc/jit/tracer.h>
#include <torch/csrc/utils/auto_gil.h>
#include <torch/csrc/utils/pybind.h>
#include <torch/csrc/utils/six.h>

#include <ATen/core/function_schema.h>
#include <c10/util/Exception.h>

#include <algorithm>
#include <cstddef>
#include <string>
#include <utility>
#include <vector>

// The visibility attribute is to avoid a warning about storing a field in the
// struct that has a different visibility (from pybind) than the struct.
#ifdef _WIN32
#define VISIBILITY_HIDDEN
#else
#define VISIBILITY_HIDDEN __attribute__((visibility("hidden")))
#endif

namespace torch {
namespace jit {

// error reporting: when reporting user-caused errors, these functions should
// not use AT_ERROR macros, since these macros add stack trace information
// that is confusing to display to the end user since it always reports
// locations in libtorch code rather than user code.

inline std::shared_ptr<script::CompilationUnit> get_python_cu() {
  return py::module::import("torch.jit")
      .attr("_python_cu")
      .cast<std::shared_ptr<script::CompilationUnit>>();
}

struct TypedIValue : public std::pair<IValue, TypePtr> {
  using pair::pair;

  IValue& ivalue() {
    return this->first;
  }
  TypePtr& type() {
    return this->second;
  }
};

inline TypedIValue toDictKeyIValue(py::handle key) {
  if (py::isinstance<py::str>(key)) {
    return TypedIValue(
        ConstantString::create(py::cast<std::string>(key)),
        StringType::create());
  } else if (py::isinstance<py::int_>(key)) {
    return TypedIValue(py::cast<int64_t>(key), IntType::create());
  } else if (py::isinstance<py::float_>(key)) {
    return TypedIValue(py::cast<double>(key), FloatType::create());
  } else {
    AT_ERROR("Dictionary inputs may only have string, int, or float keys");
  }
}

inline c10::optional<TypePtr> unifyOrInitializeType(
    TypePtr accum,
    TypePtr unify) {
  if (!accum) {
    return unify;
  }
  return unifyTypes(accum, unify);
}

struct InferredType {
  InferredType(TypePtr type) : type_(std::move(type)) {}
  InferredType(std::string reason)
      : type_(nullptr), reason_(std::move(reason)) {}
  TypePtr type() const {
    TORCH_INTERNAL_ASSERT(type_);
    return type_;
  }
  bool success() const {
    return type_ != nullptr;
  }
  const std::string& reason() const {
    TORCH_INTERNAL_ASSERT(!type_);
    return reason_;
  }

 private:
  TypePtr type_;
  std::string reason_;
};

InferredType tryToInferContainerType(py::handle input);

// Try to infer the type of a Python object
// The type cannot be inferred if:
//   input is a None
//   input is an empty container (list, dict)
//   input is an list with element types that cannot be unified
//   input is an dict with key or value types that cannot be unified
inline InferredType tryToInferType(py::handle input) {
  // Try tensor types
  if (THPVariable_Check(input.ptr())) {
    auto tensor = py::cast<at::Tensor>(input);
    return InferredType(TensorType::create(tensor));
  }

  if (input.is(py::none())) {
    return InferredType(NoneType::get());
  }

  if (py::isinstance<StrongFunctionPtr>(input)) {
    auto fn = py::cast<StrongFunctionPtr>(input).function_;
    return InferredType(FunctionType::create(fn));
  }

  // Try basic types first
  if (py::isinstance<py::bool_>(input)) {
    return InferredType(BoolType::get());
  } else if (py::isinstance<py::int_>(input)) {
    return InferredType(IntType::get());
  } else if (py::isinstance<py::float_>(input)) {
    return InferredType(FloatType::get());
  } else if (py::isinstance<py::str>(input)) {
    return InferredType(StringType::get());
  } else if (THPLayout_Check(input.ptr())) {
    return InferredType(IntType::get());
  } else if (THPDevice_Check(input.ptr())) {
    return InferredType(DeviceObjType::get());
  } else if (THPDtype_Check(input.ptr())) {
    return InferredType(IntType::get());
  } else if (THPQScheme_Check(input.ptr())) {
    return InferredType(IntType::get());
  } else if (THPLayout_Check(input.ptr())) {
    return InferredType(IntType::get());
  }

<<<<<<< HEAD
  py::bool_ isClass =
      py::module::import("inspect").attr("isclass")(input.get_type());
  if (py::cast<bool>(isClass)) {
    py::str qualifiedName = py::module::import("torch.jit")
                                .attr("_qualified_name")(input.get_type());
    auto pyClass = py::module::import("torch.jit")
                       .attr("_get_script_class")(qualifiedName);
    if (!pyClass.is_none()) {
      auto cu = get_python_cu();
      const auto classname =
          c10::QualifiedName(py::cast<std::string>(qualifiedName));
      auto class_type = cu->get_class(classname);
      if (class_type) {
        return InferredType(class_type);
      }
    }
  }

  if (py::isinstance<script::Object>(input)) {
    auto object = py::cast<script::Object>(input);
    return InferredType(object.type());
  }

=======
>>>>>>> e106f3a6
  // Try container types
  return tryToInferContainerType(input);
}

inline InferredType tryToInferContainerType(py::handle input) {
  if (six::isTuple(input)) {
    py::tuple tuple = py::cast<py::tuple>(input);
    std::vector<TypePtr> element_types;
    element_types.reserve(tuple.size());

    for (py::handle elem : tuple) {
      auto type_match = tryToInferType(elem);
      if (type_match.success()) {
        element_types.push_back(type_match.type());
      } else {
        // Forward error message along
        return type_match.reason();
      }
    }
    return InferredType(TupleType::create(element_types));
  } else if (PyDict_Check(input.ptr())) {
    // Check to make sure we can generate useful input/output types
    auto dict = py::cast<py::dict>(input);
    size_t len = py::len(dict);
    if (!len) {
      return InferredType("Dictionary inputs must have entries");
    }

    TypePtr key_type = nullptr;
    TypePtr value_type = nullptr;

    for (auto entry : dict) {
      // Try to infer the key type and unify it with the existing one
      auto entry_key_type_match = tryToInferType(entry.first);
      if (!entry_key_type_match.success()) {
        return entry_key_type_match.reason();
      }
      auto unified_key =
          unifyOrInitializeType(key_type, entry_key_type_match.type());
      if (!unified_key) {
        return InferredType(c10::str(
            "Dictionary inputs to traced functions must have consistent type. Found ",
            key_type->python_str(),
            " and ",
            (entry_key_type_match.type())->python_str()));
      }

      // Try to infer the value type and unify it with the existing one
      auto entry_value_type_match = tryToInferType(entry.second);
      if (!entry_value_type_match.success()) {
        return entry_value_type_match.reason();
      }
      auto unified_value =
          unifyOrInitializeType(value_type, entry_value_type_match.type());
      if (!unified_value) {
        return InferredType(c10::str(
            "Dictionary inputs to traced functions must have consistent type. Found ",
            value_type->python_str(),
            " and ",
            (entry_value_type_match.type())->python_str()));
      }

      key_type = *unified_key;
      value_type = *unified_value;
    }
    return InferredType(DictType::create(key_type, value_type));
  } else if (PyList_Check(input.ptr())) {
    auto list = py::cast<py::list>(input);
    size_t len = py::len(list);
    if (!len) {
      return InferredType("List trace inputs must have elements");
    }

    TypePtr element_type = nullptr;
    for (auto elem : list) {
      auto element_type_match = tryToInferType(elem);
      if (!element_type_match.success()) {
        return InferredType(c10::str(
            "Could not infer type of list element: ",
            element_type_match.reason()));
      }
      auto unified_type =
          unifyOrInitializeType(element_type, element_type_match.type());
      if (!unified_type) {
        return InferredType(c10::str(
            "List inputs to traced functions must have consistent element type. Found ",
            element_type->python_str(),
            " and ",
            (element_type_match.type())->python_str()));
      }
      element_type = *unified_type;
    }
    return InferredType(ListType::create(element_type));
  } else {
    // TODO: this message is not correct anymore, since this InferredType is
    // used from a bunch of circumstances unrelated to tracing. We can re-use
    // this instead of the attribute_failure stuff in concreteType
    return InferredType(c10::str(
        "Only tensors and (possibly nested) tuples of tensors, lists, or dicts",
        "are supported ",
        "as inputs or outputs of traced functions",
        ", but instead got value of type ",
        py::str(input.get_type().attr("__name__")),
        "."));
  }
}

inline IValue toIValue(
    py::handle obj,
    const TypePtr& type,
    c10::optional<int32_t> N = c10::nullopt);

inline bool isTraceableType(TypePtr type) {
  if (type->isSubtypeOf(TensorType::get())) {
    return true;
  }

  if (auto list_type = type->cast<ListType>()) {
    return isTraceableType(list_type->getElementType());
  }

  if (auto tuple_type = type->cast<TupleType>()) {
    return std::all_of(
        tuple_type->elements().begin(),
        tuple_type->elements().end(),
        [](TypePtr element_type) { return isTraceableType(element_type); });
  }

  if (auto dict_type = type->cast<DictType>()) {
    return isTraceableType(dict_type->getValueType());
  }

  return false;
}

inline IValue toTypeInferredIValue(py::handle input) {
  auto match = tryToInferType(input);
  if (!match.success()) {
    AT_ERROR(
        "Tracer cannot infer type of ", py::str(input), "\n:", match.reason());
  }
  return toIValue(input, match.type());
}

inline Stack toTraceableStack(const py::tuple& inputs) {
  auto info = toTypeInferredIValue(inputs);
  AT_CHECK(
      isTraceableType(info.type()),
      "Type '",
      info.type()->python_str(),
      "' cannot be traced. Only Tensors and (possibly nested) Lists, Dicts, and"
      " Tuples of Tensors can be traced");
  return info.toTuple()->elements();
}

inline IValue createGenericList(py::handle obj, const TypePtr& elem_type) {
  auto elems = c10::impl::GenericList(elem_type);
  for (auto elem : obj) {
    elems.push_back(toIValue(std::move(elem), elem_type));
  }
  return IValue(std::move(elems));
}

inline IValue createGenericDict(
    py::dict obj,
    const TypePtr& key_type,
    const TypePtr& value_type) {
  c10::impl::GenericDict elems(key_type, value_type);
  elems.reserve(py::len(obj));
  for (auto entry : obj) {
    elems.insert(
        toIValue(entry.first, key_type), toIValue(entry.second, value_type));
  }
  return IValue(std::move(elems));
}

template <class T>
inline void guardAgainstNamedTensor(const T& var) {
  TORCH_CHECK(!var.has_names(),
      "NYI: Named tensors are currently unsupported in TorchScript. As a  "
      "workaround please drop names via `tensor = tensor.rename(None)`.");
}

inline IValue toIValue(
    py::handle obj,
    const TypePtr& type,
    c10::optional<int32_t> N) {
  switch (type->kind()) {
    case TypeKind::TensorType: {
      auto var = py::cast<autograd::Variable>(obj);
      if (var.is_sparse()) {
        TORCH_WARN_ONCE(
            "Using sparse tensors in TorchScript is experimental. Many optimization "
            "pathways have not been thoroughly tested with sparse tensors. Please "
            "include the fact that the network is running sparse tensors in any bug "
            "reports submitted.");
      }
      guardAgainstNamedTensor<autograd::Variable>(var);
      return var;
    }
    case TypeKind::FloatType:
      return py::cast<double>(obj);
    case TypeKind::IntType:
    // TODO(xintchen): Handling LayoutType and ScalarTypeType correctly.
    case TypeKind::LayoutType:
    case TypeKind::ScalarTypeType:
      if (THPDtype_Check(obj.ptr())) {
        auto dtype = reinterpret_cast<THPDtype*>(obj.ptr());
        return static_cast<int64_t>(dtype->scalar_type);
      }
      if (THPQScheme_Check(obj.ptr())) {
        auto qscheme = reinterpret_cast<THPQScheme*>(obj.ptr());
        return static_cast<uint8_t>(qscheme->qscheme);
      }
      if (THPLayout_Check(obj.ptr())) {
        auto layout = reinterpret_cast<THPLayout*>(obj.ptr());
        return static_cast<int8_t>(layout->layout);
      }
      return py::cast<int64_t>(obj);
    case TypeKind::NoneType:
      if (!obj.is_none()) {
        throw py::cast_error(
            c10::str("Cannot cast ", py::str(obj), " to None"));
      }
      return {};
    case TypeKind::BoolType:
      return py::cast<bool>(obj);
    case TypeKind::TupleType: {
      py::tuple tuple = py::cast<py::tuple>(obj);
      size_t tuple_size = tuple.size();
      auto tuple_type = type->cast<TupleType>();
      const auto& elem_types = tuple_type->elements();
      if (elem_types.size() != tuple_size) {
        throw py::cast_error(c10::str(
            "Object ",
            py::str(obj),
            " had a different number of elements than type ",
            type->python_str()));
      }
      std::vector<IValue> values;
      values.reserve(tuple_size);
      for (size_t i = 0; i < tuple_size; ++i) {
        values.push_back(toIValue(tuple[i], elem_types[i]));
      }
      return tuple_type->name()
          ? c10::ivalue::Tuple::createNamed(std::move(values), tuple_type)
          : c10::ivalue::Tuple::create(std::move(values));
    }
    case TypeKind::StringType:
      return ConstantString::create(py::cast<std::string>(obj));
    case TypeKind::DeviceObjType: {
      auto device = reinterpret_cast<THPDevice*>(obj.ptr());
      return device->device;
    }
    case TypeKind::ListType: {
      const auto& elem_type = type->expect<ListType>()->getElementType();
      switch (elem_type->kind()) {
        // allows single int/float to be broadcasted to a fixed size list
        case TypeKind::IntType:
          if (!N || !py::isinstance<py::int_>(obj)) {
            return IValue(py::cast<std::vector<int64_t>>(obj));
          } else {
            double value = py::cast<int64_t>(obj);
            c10::List<double> repeated;
            repeated.reserve(*N);
            for (int i = 0; i < *N; ++i) {
              repeated.push_back(value);
            }
            return repeated;
          }
        case TypeKind::FloatType:
          if (!N || !py::isinstance<py::float_>(obj)) {
            return IValue(py::cast<std::vector<double>>(obj));
          } else {
            double value = py::cast<double>(obj);
            c10::List<double> repeated;
            repeated.reserve(*N);
            for (int i = 0; i < *N; ++i) {
              repeated.push_back(value);
            }
            return repeated;
          }
        case TypeKind::BoolType:
          return IValue(py::cast<std::vector<bool>>(obj));
        case TypeKind::TensorType:
          return IValue(py::cast<std::vector<at::Tensor>>(obj));
        default:
          return createGenericList(obj, elem_type);
      }
    }
    case TypeKind::DictType: {
      const auto& dict_type = type->expect<DictType>();
      return createGenericDict(
          py::cast<py::dict>(obj), dict_type->getKeyType(), dict_type->getValueType());
    }
    case TypeKind::OptionalType: {
      // check if it's a none obj since optional accepts NoneType
      if (obj.is_none()) {
        // check if it's a none obj since optional accepts NoneType
        // return an IValue() to denote a NoneType
        return {};
      }
      return toIValue(obj, type->expect<OptionalType>()->getElementType());
    }
    case TypeKind::ClassType: {
      auto classType = type->expect<ClassType>();
      if (auto mod = script::as_module(py::cast<py::object>(obj))) {
        // if obj is already a ScriptModule, just return its ivalue
        return mod.value()._ivalue();
      }
      // otherwise is a normal class object, we create a fresh
      // ivalue::Object to use from the py object.
      // 1. create a bare ivalue
      const size_t numAttrs = classType->numAttributes();
      auto cu = classType->compilation_unit();
      auto userObj = c10::ivalue::Object::create(
          c10::StrongTypePtr(cu, classType), numAttrs);

      // 2. copy all the contained types
      for (size_t slot = 0; slot < numAttrs; slot++) {
        const auto& attrType = classType->getAttribute(slot);
        const auto& attrName = classType->getAttributeName(slot);

        const auto& contained = py::getattr(obj, attrName.c_str());
        userObj->setSlot(slot, toIValue(contained, attrType));
      }
      return userObj;
    }
    case TypeKind::InterfaceType: {
      auto interfaceType = type->expect<InterfaceType>();
      // When converting an pyobj to an interface, we check if rhs
      // is module or normal torchscript class, get the type and ivalue
      // from them correspondingly.
      c10::ClassTypePtr classType = nullptr;
      IValue res;
      if (auto mod = script::as_module(py::cast<py::object>(obj))) {
        classType = mod.value().type();
        res = mod.value()._ivalue();
      } else {
        // We inspect the value to found the compiled TorchScript class
        // and then create a ivalue::Object from that class type.
        py::str qualified_name = py::module::import("torch.jit")
                                     .attr("_qualified_name")(obj.get_type());
        auto pyCu = get_python_cu();
        classType = pyCu->get_class(c10::QualifiedName(qualified_name));
        if (!classType) {
          throw std::runtime_error(c10::str(
              "Assigning the object ",
              py::str(obj),
              " to an interface fails because the value is not "
              "a TorchScript compatible type, did you forget to",
              "turn it into a user defined TorchScript class?"));
        }
        res = toIValue(std::move(obj), classType);
      }
      // check if the classType conform with the interface or not
      std::stringstream why_not;
      if (!classType->isSubtypeOfExt(interfaceType, &why_not)) {
        throw py::cast_error(c10::str(
            "Object ",
            py::str(obj),
            " is not compatible with interface ",
            interfaceType->python_str(),
            "\n",
            why_not.str()));
      }
      return res;
    }
    case TypeKind::NumberType: {
      if (THPDtype_Check(obj.ptr())) {
        auto dtype = reinterpret_cast<THPDtype*>(obj.ptr());
        return static_cast<int64_t>(dtype->scalar_type);
      }
      if (THPQScheme_Check(obj.ptr())) {
        auto qscheme = reinterpret_cast<THPQScheme*>(obj.ptr());
        return static_cast<uint8_t>(qscheme->qscheme);
      }
      if (THPLayout_Check(obj.ptr())) {
        auto layout = reinterpret_cast<THPLayout*>(obj.ptr());
        return static_cast<int8_t>(layout->layout);
      }
      if (py::isinstance<py::int_>(obj)) {
        return py::cast<int64_t>(obj);
      } else if (py::isinstance<py::float_>(obj)) {
        return py::cast<double>(obj);
      }
    }
    case TypeKind::GeneratorType:
    case TypeKind::VarType:
    case TypeKind::FutureType:
    case TypeKind::QSchemeType:
      break;
    case TypeKind::PyObjectType:
      // convert a py::handle to the IValue that holds the py::object
      return c10::ivalue::ConcretePyObjectHolder::create(obj.cast<py::object>());
    case TypeKind::FunctionType:
      AT_ERROR("Function Values aren't yet supported");
    case TypeKind::CapsuleType: {
      return py::cast<c10::intrusive_ptr<CustomClassHolder>>(obj);
    } break;
    case TypeKind::AnyType:
      return toTypeInferredIValue(obj);
  }
  AT_ERROR(
      "Missing cases in toIValue for type: ",
      type->str(),
      "! File a bug report.");
}

// Small wrapper around getting the type name string from Python to make
// types easier to interpret, e.g. give the structural type for a NamedTuple
inline std::string friendlyTypeName(py::handle obj) {
  if (py::isinstance<py::tuple>(obj) && py::hasattr(obj, "_fields")) {
    auto field_names =
        py::cast<std::vector<std::string>>(py::getattr(obj, "_fields"));
    std::stringstream ss;
    ss << py::str(obj.get_type().attr("__name__"));
    ss << " (aka NamedTuple(";
    bool first = true;
    for (auto& field_name : field_names) {
      if (!first) {
        ss << ", ";
      }
      ss << field_name;
      first = false;
    }
    ss << "))";
    return ss.str();
  } else {
    return py::str(obj.get_type().attr("__name__"));
  }
}

inline IValue argumentToIValue(
    const FunctionSchema& schema,
    size_t argumentPosition,
    py::handle object) {
  const auto& argument = schema.arguments().at(argumentPosition);
  try {
    return toIValue(object, argument.type(), argument.N());
  } catch (const py::cast_error& error) {
    throw std::runtime_error(c10::str(
      schema.formatTypeMismatchMsg(
        argument,
        friendlyTypeName(object),
        argumentPosition,
        py::repr(object)),
      "\nCast error details: ",
      error.what()));
  }
}

inline IValue returnToIValue(const TypePtr& type, py::handle object) {
  try {
    return toIValue(object, type);
  } catch (const py::cast_error& error) {
    throw std::runtime_error(c10::str(
        " expected value of type ",
        type->str(),
        " for return value but instead got value of type ",
        py::str(object.get_type().attr("__name__")),
        ".",
        "\nValue: ",
        py::repr(object),
        "\nCast error details: ",
        error.what()));
  }
}

inline py::object toPyObject(IValue ivalue) {
  if (ivalue.isNone()) {
    return py::none();
  } else if (ivalue.isTensor()) {
    auto tensor = std::move(ivalue).toTensor();
    if (tensor.is_sparse()) {
      TORCH_WARN_ONCE(
          "Using sparse tensors in TorchScript is experimental. Many optimization "
          "pathways have not been thoroughly tested with sparse tensors. Please "
          "include the fact that the network is running sparse tensors in any bug "
          "reports submitted.");
    }
    guardAgainstNamedTensor<at::Tensor>(tensor);
    return py::cast(autograd::Variable(std::move(tensor)));
  } else if (ivalue.isDouble()) {
    return py::cast(std::move(ivalue).toDouble());
  } else if (ivalue.isInt()) {
    return py::cast(std::move(ivalue).toInt());
  } else if (ivalue.isBool()) {
    return py::cast(std::move(ivalue).toBool());
  } else if (ivalue.isString()) {
    return py::cast(std::move(ivalue).toStringRef());
  } else if (ivalue.isList()) {
    auto list = std::move(ivalue).toList();
    py::list t{list.size()};
    for (size_t i = 0; i < list.size(); ++i) {
      t[i] = toPyObject(IValue{list.get(i)});
    }
    return std::move(t);
  } else if (ivalue.isTuple()) {
    auto tuple = std::move(ivalue).toTuple();
    const auto& elements = tuple->elements();
    py::tuple t{elements.size()};
    for (size_t i = 0; i < elements.size(); ++i) {
      t[i] = toPyObject(IValue{elements.at(i)});
    }
    if (tuple->type() && tuple->type()->schema() &&
        tuple->type()->schema()->name() != "") {
      auto unqualName = tuple->type()->name()->name();
      auto fieldNames = fmap(
          tuple->type()->schema()->arguments(),
          [](const Argument& arg) { return arg.name(); });
      return py::module::import("torch.jit")
          .attr("_create_named_tuple")(
              t, unqualName, fieldNames);
    } else {
      return std::move(t);
    }
  } else if (ivalue.isDevice()) {
    return py::cast<py::object>(THPDevice_New(std::move(ivalue).toDevice()));
  } else if (ivalue.isGenericDict()) {
    auto dict = std::move(ivalue).toGenericDict();
    py::dict py_dict;
    for (auto& pair : dict) {
      py_dict[toPyObject(IValue{pair.key()})] = toPyObject(IValue{pair.value()});
    }
    return std::move(py_dict);
  } else if (ivalue.isObject()) {
    const auto obj = std::move(ivalue).toObject();
    if (obj->type()->is_module()) {
      return py::cast(script::Module(obj));
    }

    auto pyCu = get_python_cu();
    if (obj->name().find("__torch__.torch.classes") == 0) {
      return py::cast(script::Object(obj));
    }
    const auto classType = pyCu->get_class(c10::QualifiedName(obj->name()));
    AT_ASSERT(classType);
    auto pyClass =
        py::module::import("torch.jit").attr("_get_script_class")(obj->name());
    auto pyObj = pyClass.attr("__new__")(pyClass);

    const auto numAttrs = classType->numAttributes();

    for (size_t slot = 0; slot < numAttrs; slot++) {
      const auto& attrName = classType->getAttributeName(slot);
      IValue v = obj->getSlot(slot);
      py::setattr(pyObj, attrName.c_str(), toPyObject(std::move(v)));
    }
    return pyObj;
  } else if (ivalue.isPyObject()) {
    // return borrowed reference to ensure it correctly incref the underlying PyObject
    return py::reinterpret_borrow<py::object>(ivalue.toPyObject());
  } else if (ivalue.isCapsule()) {
    return py::cast(ivalue.toCapsule());
  } else {
    AT_ERROR(
        "Missing cases in 'toPyObject'! Can't convert ",
        ivalue.tagKind(),
        " to a Python object");
  }
}

struct VISIBILITY_HIDDEN tuple_slice {
  /*implicit*/ tuple_slice(py::tuple tup_)
      : tup(std::move(tup_)), b(0), e(tup.size()) {}
  tuple_slice(py::tuple tup_, int64_t b_)
      : tup(std::move(tup_)), b(b_), e(tup.size()) {}
  tuple_slice(py::tuple tup_, int64_t b_, int64_t e_)
      : tup(std::move(tup_)), b(b_), e(e_) {}
  py::detail::tuple_iterator begin() const {
    return {tup, static_cast<pybind11::ssize_t>(b)};
  }
  py::detail::tuple_iterator end() const {
    return {tup, static_cast<pybind11::ssize_t>(e)};
  }
  size_t size() const {
    return e - b;
  }
  py::detail::tuple_accessor operator[](size_t index) const {
    return {tup, static_cast<size_t>(b + index)};
  }

 private:
  py::tuple tup;
  int64_t b;
  int64_t e;
};

inline Stack createStackForSchema(
    const FunctionSchema& schema,
    const tuple_slice& args,
    const py::kwargs& kwargs,
    c10::optional<IValue> self) {
  size_t all_arguments = (self ? 1 : 0) + args.size() + kwargs.size();
  if (all_arguments > schema.arguments().size()) {
    throw std::runtime_error(c10::str(
        schema.name(),
        "() expected at most ",
        schema.arguments().size(),
        " argument(s) but received ",
        all_arguments,
        " argument(s). Declaration: ",
        schema));
  }
  Stack stack;
  stack.reserve(schema.arguments().size());

  if (self) {
    push(stack, std::move(*self));
  }
  // First push all positional args.
  for (size_t i = 0; i < args.size(); ++i) {
    // Use the type information from the schema to convert the PyObject.
    push(stack, argumentToIValue(schema, stack.size(), args[i]));
  }

  // Now for every remaining non-positional argument in the schema, look for it
  // in the kwargs dict and push it if found, or use its default value if it
  // has one.
  size_t consumed_kwargs = 0;
  for (size_t i = stack.size(); i < schema.arguments().size(); ++i) {
    const auto& arg = schema.arguments()[i];
    if (kwargs.contains(arg.name().c_str())) {
      push(stack, argumentToIValue(schema, i, kwargs[arg.name().c_str()]));
      consumed_kwargs += 1;
    } else if (arg.default_value()) {
      push(stack, *arg.default_value());
    } else {
      throw std::runtime_error(c10::str(
          schema.name(),
          "() is missing value for argument '",
          arg.name(),
          "'. Declaration: ",
          schema));
    }
  }

  if (consumed_kwargs != kwargs.size()) {
    std::vector<std::string> names;
    for (const auto& kwarg : kwargs) {
      names.emplace_back(py::cast<std::string>(kwarg.first));
    }
    schema.findErrorInKwargs(names);
  }

  return stack;
}

inline py::object createPyObjectForStack(Stack&& stack) {
  if (stack.empty()) {
    return py::none();
  }

  // Return a simple value and not a single-element tuple if there is only one
  // return value.
  if (stack.size() == 1) {
    return toPyObject(std::move(stack[0]));
  }

  // If there is more than one return value, pop them into a py::tuple.
  py::tuple return_values(stack.size());
  for (size_t ret = 0; ret < return_values.size(); ++ret) {
    return_values[ret] = toPyObject(std::move(stack[ret]));
  }

  return std::move(return_values);
}

// TODO: Remove once we clean up the GraphExecutor usage.
inline Stack evilDeprecatedBadCreateStackDoNotUse(
    const py::tuple& tuple,
    at::ArrayRef<Value*> inputs,
    size_t reserve_extra_space = 0) {
  if (tuple.size() != inputs.size()) {
    AT_ERROR(
        "expected " + std::to_string(inputs.size()) + " inputs, but got " +
        std::to_string(tuple.size()));
  }
  Stack result;
  result.reserve(tuple.size() + reserve_extra_space);
  for (size_t i = 0; i < inputs.size(); ++i) {
    result.push_back(toIValue(std::move(tuple[i]), inputs[i]->type()));
  }
  return result;
}

// Run `callee`, potentially inserting a CallFunction/CallMethod node into the
// tracing graph.
inline py::object runAndInsertCall(
    Function& callee,
    tuple_slice args,
    py::kwargs kwargs,
    c10::optional<IValue> self,
    // Lambda that tells this function how to insert `callee` into the graph if
    // we're tracing.
    std::function<Value*(Graph&, const script::MatchedSchema& match)>
        callInserter) {
  auto stack = createStackForSchema(
      callee.getSchema(), std::move(args), std::move(kwargs), std::move(self));
  auto tracing_state = tracer::getTracingState();
  if (!tracing_state) {
    pybind11::gil_scoped_release no_gil_guard;
    // If we're not tracing, just run the callee as normal.
    callee.run(stack);
  } else {
    // If we are tracing, insert the appropriate CallFunction or CallMethod node
    // and then run the callee with tracing disabled.

    // Get the graph `Value`s that represent the input IValues
    auto inputs = last(stack, callee.graph()->inputs().size());
    auto input_values =
        fmap(inputs, [](const IValue& v) { return tracer::getValueTrace(v); });
    TORCH_INTERNAL_ASSERT(callee.getSchema().returns().size() == 1)
    auto return_type = callee.getSchema().returns().at(0).type();
    auto graph = tracing_state->graph;
    std::vector<NamedValue> named_values;
    for (Value* v : input_values) {
      named_values.emplace_back(v);
    }

    // Add a call node.
    script::MatchedSchema match = script::matchSchema(
        callee.getSchema(),
        tracer::getPythonInterpreterSourceRange(),
        *graph,
        named_values,
        {});
    auto output_value = callInserter(*graph, match);

    // Actually run the callee. Pause the tracer so that we don't double-add the
    // callee nodes.
    {
      pybind11::gil_scoped_release no_gil_guard;
      ResourceGuard guard(tracer::pauseTracing());
      callee.run(stack);
    }

    // Associate the output IValues with the output `Value`s in the graph
    tracer::setValueTrace(stack.back(), output_value);
  }

  TORCH_CHECK(
      stack.size() > 0,
      "Expected values in the stack after execution but found none");
  return toPyObject(std::move(stack.back()));
}

inline py::object invokeScriptFunctionFromPython(
    Function& callee,
    tuple_slice args,
    py::kwargs kwargs) {
  return runAndInsertCall(
      callee,
      args,
      kwargs,
      /*self=*/c10::nullopt,
      [&](Graph& graph, const script::MatchedSchema& match) {
        return graph.insertFunctionCall(&callee, match);
      });
}

inline py::object invokeScriptMethodFromPython(
    script::Method& callee,
    tuple_slice args,
    py::kwargs kwargs) {
  auto self = callee.owner()._ivalue();
  return runAndInsertCall(
      callee.function(),
      args,
      kwargs,
      self,
      [&](Graph& graph, const script::MatchedSchema& match) {
        return graph.insertMethodCall(callee.name(), match);
      });
}

inline py::object invokeScriptMethodFromPython(
    script::Object& object,
    const std::string& method_name,
    tuple_slice args,
    py::kwargs kwargs) {
  auto type = object.type();
  script::Method init_method(object._ivalue(), type->getMethod(method_name));
  invokeScriptMethodFromPython(init_method, std::move(args), std::move(kwargs));
  return py::cast(script::Object(object));
}

inline py::object invokeOperatorFromPython(
    const Operator& op,
    py::args args,
    py::kwargs kwargs) {
  // Create a stack full of the arguments and keyword arguments.
  auto stack = createStackForSchema(
      op.schema(), std::move(args), std::move(kwargs), c10::nullopt);

  // Invoke the operation, which puts the return values onto the stack.
  op.getOperation()(stack);

  return createPyObjectForStack(std::move(stack));
}

} // namespace jit
} // namespace torch<|MERGE_RESOLUTION|>--- conflicted
+++ resolved
@@ -153,32 +153,11 @@
     return InferredType(IntType::get());
   }
 
-<<<<<<< HEAD
-  py::bool_ isClass =
-      py::module::import("inspect").attr("isclass")(input.get_type());
-  if (py::cast<bool>(isClass)) {
-    py::str qualifiedName = py::module::import("torch.jit")
-                                .attr("_qualified_name")(input.get_type());
-    auto pyClass = py::module::import("torch.jit")
-                       .attr("_get_script_class")(qualifiedName);
-    if (!pyClass.is_none()) {
-      auto cu = get_python_cu();
-      const auto classname =
-          c10::QualifiedName(py::cast<std::string>(qualifiedName));
-      auto class_type = cu->get_class(classname);
-      if (class_type) {
-        return InferredType(class_type);
-      }
-    }
-  }
-
   if (py::isinstance<script::Object>(input)) {
     auto object = py::cast<script::Object>(input);
     return InferredType(object.type());
   }
 
-=======
->>>>>>> e106f3a6
   // Try container types
   return tryToInferContainerType(input);
 }
